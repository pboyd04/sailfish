--- conflicted
+++ resolved
@@ -89,7 +89,7 @@
 	updateFns = append(updateFns, arService.ConfigChangedFn)
 
 	slotSvc := slots.New(ch, eb)
-  slotconfigSvc := slotconfig.New(ch, eb)
+	slotconfigSvc := slotconfig.New(ch, eb)
 
 	// the package for this is going to change, but this is what makes the various mappers and view functions available
 	testaggregate.RunRegistryFunctions(evtSvc)
@@ -421,13 +421,9 @@
 		}
 		sysChasPwrVw.GetModel("default").ApplyOption(model.UpdateProperty("power_supply_uris", psu_uris))
 
-<<<<<<< HEAD
 		// ##################
 		// # Power Control
 		// ##################
-=======
-		awesome_mapper.New(ctx, pwrCtrlLogger, cfgMgr, pwrCtrlModel, "power_control", map[string]interface{}{})
->>>>>>> 4a007d39
 
 		pwrCtrlLogger, sysChasPwrCtrlVw, _ := testaggregate.InstantiateFromCfg(ctx, logger, cfgMgr, "power_control",
 			map[string]interface{}{
