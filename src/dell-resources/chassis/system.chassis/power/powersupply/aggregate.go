--- conflicted
+++ resolved
@@ -49,13 +49,8 @@
 		"PowerCapacityWatts@meta": v.Meta(view.PropGET("capacity_watts")),
 		"LineInputVoltage@meta":   v.Meta(view.PropGET("line_input_voltage")),
 		"FirmwareVersion@meta":    v.Meta(view.PropGET("firmware_version")),
-<<<<<<< HEAD
-        "Redundancy": []interface{}{"TEST_VALUE",},
-        "Redundancy@odata.count": "TEST_VALUE", 
-=======
 		"Redundancy":              []interface{}{"TEST_VALUE"},
 		"Redundancy@odata.count":  "TEST_VALUE",
->>>>>>> 4306eeb4
 
 		"Status": map[string]interface{}{
 			"HealthRollup": "TEST_VALUE",
